--- conflicted
+++ resolved
@@ -18,9 +18,6 @@
 # Build cache files
 .swc
 tsconfig.tsbuildinfo
-<<<<<<< HEAD
 .next/cache
-=======
 *.log
-.storybook-cache
->>>>>>> 2a1b2b33
+.storybook-cache