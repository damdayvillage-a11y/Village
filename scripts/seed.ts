import { PrismaClient } from '@prisma/client';
import { SAMPLE_DEVICES } from '../lib/device-simulator';
import { hashPassword } from '../lib/auth/password';

const db = new PrismaClient();

async function main() {
  console.log('🌱 Seeding Smart Carbon-Free Village database...');

  // Configuration: Change these values before deployment if needed
  const ADMIN_EMAIL = 'admin@damdayvillage.org';
  const ADMIN_PASSWORD = 'Admin@123';
  const HOST_EMAIL = 'host@damdayvillage.org';
  const HOST_PASSWORD = 'Host@123';

  // Create Damday Village
  const village = await db.village.upsert({
    where: { id: 'damday-village-001' },
    update: {},
    create: {
      id: 'damday-village-001',
      name: 'Damday Village',
      description: 'A carbon-neutral, culturally-rich, and technologically progressive model village in Pithoragarh, Uttarakhand.',
      latitude: 29.5456,
      longitude: 80.0964,
      elevation: 1650, // meters above sea level
      carbonScore: 95.5,
      digitalTwinData: {
        modelUrl: '/models/damday-village.gltf',
        lastUpdated: new Date().toISOString(),
        features: ['3d-buildings', 'terrain', 'vegetation']
      }
    }
  });

  console.log('✅ Created village:', village.name);

  // Create sample users
  const hashedAdminPassword = await hashPassword(ADMIN_PASSWORD);
  
  const adminUser = await db.user.upsert({
    where: { email: ADMIN_EMAIL },
    update: {},
    create: {
      email: ADMIN_EMAIL,
      name: 'Village Administrator',
      role: 'ADMIN',
      password: hashedAdminPassword,
      verified: true,
      preferences: {
        language: 'en',
        notifications: true
      }
    }
  });

  const hashedHostPassword = await hashPassword(HOST_PASSWORD);
  
  const hostUser = await db.user.upsert({
    where: { email: HOST_EMAIL },
    update: {},
    create: {
      email: HOST_EMAIL,
      name: 'Raj Singh',
      role: 'HOST',
      password: hashedHostPassword,
      verified: true,
      phone: '+91-9876543210',
      preferences: {
        language: 'hi',
        notifications: true
      }
    }
  });

  console.log('✅ Created users:', adminUser.name, 'and', hostUser.name);
  console.log('');
  console.log('🔑 Default Login Credentials:');
  console.log(`   Admin Email: ${ADMIN_EMAIL}`);
  console.log(`   Admin Password: ${ADMIN_PASSWORD}`);
  console.log(`   Host Email: ${HOST_EMAIL}`);  
  console.log(`   Host Password: ${HOST_PASSWORD}`);
  console.log('   ⚠️  CHANGE THESE PASSWORDS IMMEDIATELY AFTER FIRST LOGIN!');
  console.log('');
  console.log('⚠️  SECURITY WARNING:');
  console.log('   These are DEFAULT passwords known publicly!');
  console.log('   You MUST change them immediately after first login.');
  console.log('   Leaving default passwords is a CRITICAL security vulnerability!');
  console.log('');

  // Create sample homestay
  const homestay = await db.homestay.create({
    data: {
      name: 'Traditional Himalayan Home',
      description: 'Experience authentic village life in this traditional stone house with modern amenities and stunning mountain views.',
      ownerId: hostUser.id,
      villageId: village.id,
      latitude: 29.5460,
      longitude: 80.0970,
      address: 'Village Road, Damday, Gangolihat, Pithoragarh - 262524',
      rooms: 3,
      maxGuests: 6,
      basePrice: 2500.0, // INR per night
      amenities: [
        'mountain_view',
        'traditional_kitchen',
        'organic_garden',
        'solar_power',
        'local_guides',
        'cultural_activities'
      ],
      photos: [
        '/images/homestays/himalayan-home-1.jpg',
        '/images/homestays/himalayan-home-2.jpg',
        '/images/homestays/himalayan-home-3.jpg'
      ],
      assets3D: {
        modelUrl: '/models/homestays/himalayan-home.gltf',
        thumbnailUrl: '/images/homestays/himalayan-home-3d.jpg'
      }
    }
  });

  console.log('✅ Created homestay:', homestay.name);

  // Create IoT devices from the simulation configuration
  for (const deviceConfig of SAMPLE_DEVICES) {
    const device = await db.device.upsert({
      where: { id: deviceConfig.id },
      update: {},
      create: {
        id: deviceConfig.id,
        name: deviceConfig.name,
        type: deviceConfig.type as any,
        villageId: village.id,
        latitude: deviceConfig.location.latitude,
        longitude: deviceConfig.location.longitude,
        location: deviceConfig.location.description,
        config: {
          mqttTopic: deviceConfig.mqttTopic,
          telemetryInterval: deviceConfig.telemetryInterval,
          sensorType: deviceConfig.type
        },
        schema: getDeviceSchema(deviceConfig.type),
        status: 'OFFLINE',
        firmware: '1.0.0'
      }
    });

    console.log('✅ Created device:', device.name);
  }

  // Create sample project
  const project = await db.project.create({
    data: {
      name: 'Solar Microgrid Expansion',
      description: 'Expand the village solar microgrid to power 50 additional households and enable electric vehicle charging.',
      creatorId: adminUser.id,
      villageId: village.id,
      fundingGoal: 500000.0, // INR
      currentFunding: 125000.0,
      status: 'VOTING',
      startDate: new Date(),
      endDate: new Date(Date.now() + 365 * 24 * 60 * 60 * 1000), // 1 year from now
      ledgerEntries: [
        {
          id: 1,
          date: new Date().toISOString(),
          type: 'initial_funding',
          amount: 125000,
          description: 'Initial funding from government grant',
          source: 'Uttarakhand Renewable Energy Development Agency'
        }
      ],
      photos: [
        '/images/projects/solar-expansion-1.jpg',
        '/images/projects/solar-expansion-2.jpg'
      ]
    }
  });

  console.log('✅ Created project:', project.name);

  // Create sample products for marketplace
  const products = [
    {
      name: 'Hand-woven Kumaoni Shawl',
      description: 'Traditional woolen shawl hand-woven by local artisans using organic wool from village sheep.',
      category: 'textiles',
      price: 3500.0,
      stock: 15,
      locallySourced: true,
      carbonFootprint: 0.5,
      images: ['/images/products/kumaoni-shawl-1.jpg', '/images/products/kumaoni-shawl-2.jpg']
    },
    {
      name: 'Organic Himalayan Honey',
      description: 'Pure, raw honey from high-altitude beehives. Rich in minerals and naturally therapeutic.',
      category: 'food',
      price: 800.0,
      stock: 50,
      locallySourced: true,
      carbonFootprint: 0.1,
      images: ['/images/products/himalayan-honey-1.jpg']
    },
    {
      name: 'Handcrafted Wooden Bowl Set',
      description: 'Set of 4 traditional wooden bowls carved from sustainable local wood.',
      category: 'handicrafts',
      price: 1200.0,
      stock: 8,
      locallySourced: true,
      carbonFootprint: 0.3,
      images: ['/images/products/wooden-bowls-1.jpg', '/images/products/wooden-bowls-2.jpg']
    }
  ];

  for (const productData of products) {
    const product = await db.product.create({
      data: {
        ...productData,
        sellerId: hostUser.id
      }
    });
    console.log('✅ Created product:', product.name);
  }

  console.log('\n🎉 Database seeded successfully!');
  console.log('\nSample data created:');
  console.log('- 1 Village (Damday Village)');
  console.log('- 2 Users (Admin & Host)');
  console.log('- 1 Homestay');
  console.log('- 3 IoT Devices');
  console.log('- 1 Community Project');
  console.log('- 3 Marketplace Products');
  console.log('\n🔑 Login with these credentials:');
<<<<<<< HEAD
  console.log('   Admin: admin@damdayvillage.org / Admin@123');
  console.log('   Host: host@damdayvillage.org / Host@123');
  console.log('\n⚠️  CHANGE THESE PASSWORDS IMMEDIATELY IN PRODUCTION!');
=======
  console.log(`   Admin: ${ADMIN_EMAIL} / ${ADMIN_PASSWORD}`);
  console.log(`   Host: ${HOST_EMAIL} / ${HOST_PASSWORD}`);
  console.log('\n⚠️  IMPORTANT: Change these default passwords immediately after first login!');
>>>>>>> 55f3455e
}

function getDeviceSchema(deviceType: string) {
  switch (deviceType) {
    case 'AIR_QUALITY':
      return {
        metrics: {
          pm25: { type: 'number', unit: 'μg/m³', description: 'PM2.5 particles' },
          pm10: { type: 'number', unit: 'μg/m³', description: 'PM10 particles' },
          co2: { type: 'number', unit: 'ppm', description: 'Carbon dioxide' },
          humidity: { type: 'number', unit: '%', description: 'Relative humidity' },
          temperature: { type: 'number', unit: '°C', description: 'Air temperature' },
          aqi: { type: 'number', unit: 'index', description: 'Air Quality Index' }
        }
      };

    case 'ENERGY_METER':
      return {
        metrics: {
          voltage: { type: 'number', unit: 'V', description: 'Voltage' },
          current: { type: 'number', unit: 'A', description: 'Current' },
          power: { type: 'number', unit: 'W', description: 'Active power' },
          energy: { type: 'number', unit: 'kWh', description: 'Energy consumed' },
          frequency: { type: 'number', unit: 'Hz', description: 'Frequency' },
          powerFactor: { type: 'number', unit: 'ratio', description: 'Power factor' }
        }
      };

    case 'WEATHER_STATION':
      return {
        metrics: {
          temperature: { type: 'number', unit: '°C', description: 'Air temperature' },
          humidity: { type: 'number', unit: '%', description: 'Relative humidity' },
          pressure: { type: 'number', unit: 'hPa', description: 'Atmospheric pressure' },
          windSpeed: { type: 'number', unit: 'm/s', description: 'Wind speed' },
          windDirection: { type: 'number', unit: 'degrees', description: 'Wind direction' },
          rainfall: { type: 'number', unit: 'mm', description: 'Rainfall' },
          uvIndex: { type: 'number', unit: 'index', description: 'UV Index' }
        }
      };

    default:
      return {
        metrics: {
          value: { type: 'number', unit: 'generic', description: 'Sensor value' },
          status: { type: 'string', description: 'Device status' }
        }
      };
  }
}

main()
  .catch((e) => {
    console.error('❌ Seeding failed:', e);
    process.exit(1);
  })
  .finally(async () => {
    await db.$disconnect();
  });<|MERGE_RESOLUTION|>--- conflicted
+++ resolved
@@ -234,15 +234,12 @@
   console.log('- 1 Community Project');
   console.log('- 3 Marketplace Products');
   console.log('\n🔑 Login with these credentials:');
-<<<<<<< HEAD
   console.log('   Admin: admin@damdayvillage.org / Admin@123');
   console.log('   Host: host@damdayvillage.org / Host@123');
   console.log('\n⚠️  CHANGE THESE PASSWORDS IMMEDIATELY IN PRODUCTION!');
-=======
   console.log(`   Admin: ${ADMIN_EMAIL} / ${ADMIN_PASSWORD}`);
   console.log(`   Host: ${HOST_EMAIL} / ${HOST_PASSWORD}`);
   console.log('\n⚠️  IMPORTANT: Change these default passwords immediately after first login!');
->>>>>>> 55f3455e
 }
 
 function getDeviceSchema(deviceType: string) {
