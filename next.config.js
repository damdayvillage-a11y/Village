/** @type {import('next').NextConfig} */
const withPWA = require('next-pwa')({
  dest: 'public',
  register: true,
  skipWaiting: true,
  disable: process.env.NODE_ENV === 'development',
  // Optimize PWA for Docker builds
  buildExcludes: [
    /middleware-manifest\.json$/,
    /build-manifest\.json$/,
    'app-build-manifest.json'
  ],
  maximumFileSizeToCacheInBytes: 5000000, // 5MB limit
<<<<<<< HEAD
  // Runtime caching for better performance
  runtimeCaching: [
    {
      urlPattern: /^https:\/\/fonts\.(?:gstatic)\.com\/.*/i,
      handler: 'CacheFirst',
      options: {
        cacheName: 'google-fonts-webfonts',
        expiration: {
          maxEntries: 4,
          maxAgeSeconds: 365 * 24 * 60 * 60 // 1 year
        }
      }
    },
    {
      urlPattern: /^https:\/\/fonts\.(?:googleapis)\.com\/.*/i,
      handler: 'StaleWhileRevalidate',
      options: {
        cacheName: 'google-fonts-stylesheets',
        expiration: {
          maxEntries: 4,
          maxAgeSeconds: 7 * 24 * 60 * 60 // 7 days
        }
      }
    }
  ],
  // Fallback for build issues in Docker
  fallbacks: {
    document: '/offline'
  },
  // Docker-specific optimizations
  mode: process.env.NODE_ENV === 'production' ? 'production' : 'development'
=======
  // Additional Docker build optimization
  runtimeCaching: [],
  publicExcludes: ['!workbox-*.js']
>>>>>>> 2a1b2b33
})

const nextConfig = {
  reactStrictMode: true,
  swcMinify: true,
  output: 'standalone',
  images: {
    domains: ['localhost'],
  },
  eslint: {
    // Disable ESLint during production builds
    ignoreDuringBuilds: true,
  },
  typescript: {
    // Allow type checking during build but don't fail on errors in CI
    ignoreBuildErrors: process.env.CI === 'true' && process.env.TYPESCRIPT_NO_TYPE_CHECK === 'true',
  },
  experimental: {
    missingSuspenseWithCSRBailout: false,
    // Optimize builds in containerized environments
    outputFileTracingRoot: process.cwd(),
  },

  async headers() {
    return [
      {
        source: '/(.*)',
        headers: [
          {
            key: 'X-Frame-Options',
            value: 'DENY'
          },
          {
            key: 'X-Content-Type-Options',
            value: 'nosniff'
          },
          {
            key: 'X-XSS-Protection',
            value: '1; mode=block'
          },
          {
            key: 'Referrer-Policy',
            value: 'strict-origin-when-cross-origin'
          }
        ]
      }
    ]
  }
}

module.exports = withPWA(nextConfig)<|MERGE_RESOLUTION|>--- conflicted
+++ resolved
@@ -11,7 +11,6 @@
     'app-build-manifest.json'
   ],
   maximumFileSizeToCacheInBytes: 5000000, // 5MB limit
-<<<<<<< HEAD
   // Runtime caching for better performance
   runtimeCaching: [
     {
@@ -43,11 +42,9 @@
   },
   // Docker-specific optimizations
   mode: process.env.NODE_ENV === 'production' ? 'production' : 'development'
-=======
   // Additional Docker build optimization
   runtimeCaching: [],
   publicExcludes: ['!workbox-*.js']
->>>>>>> 2a1b2b33
 })
 
 const nextConfig = {
